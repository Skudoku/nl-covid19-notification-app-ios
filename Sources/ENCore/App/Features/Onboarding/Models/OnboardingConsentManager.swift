--- conflicted
+++ resolved
@@ -41,7 +41,6 @@
                 animationName: nil,
                 summarySteps: [
                     OnboardingConsentSummaryStep(
-<<<<<<< HEAD
                         title: Localization.attributedString(for: "consentStep1Summary1"),
                         image: Image.named("CheckmarkShield")
                     ),
@@ -51,17 +50,6 @@
                     ),
                     OnboardingConsentSummaryStep(
                         title: Localization.attributedString(for: "consentStep1Summary3"),
-=======
-                        title: NSAttributedString(string: Localization.string(for: "consentStep1Summary1")),
-                        image: Image.named("CheckmarkShield")
-                    ),
-                    OnboardingConsentSummaryStep(
-                        title: NSAttributedString(string: Localization.string(for: "consentStep1Summary2")),
-                        image: Image.named("CheckmarkShield")
-                    ),
-                    OnboardingConsentSummaryStep(
-                        title: NSAttributedString(string: Localization.string(for: "consentStep1Summary3")),
->>>>>>> 7f164f4c
                         image: Image.named("CheckmarkShield")
                     )
                 ],
