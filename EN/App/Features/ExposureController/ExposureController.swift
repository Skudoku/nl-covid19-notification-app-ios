--- conflicted
+++ resolved
@@ -17,17 +17,6 @@
 
     // MARK: - ExposureControlling
 
-    func activate() {
-        guard let exposureManager = exposureManager else {
-            updateStatusStream()
-            return
-        }
-        
-        exposureManager.activate { _ in
-            self.updateStatusStream()
-        }
-    }
-    
     func activate() {
         guard let exposureManager = exposureManager else {
             updateStatusStream()
@@ -68,11 +57,7 @@
     }
 
     // MARK: - Private
-<<<<<<< HEAD
-    
-=======
 
->>>>>>> 969a248e
     private func updateStatusStream() {
         guard let exposureManager = exposureManager else {
             mutableStatusStream.update(state: .init(notified: isNotified,
