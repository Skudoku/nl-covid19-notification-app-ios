/*
 * Copyright (c) 2020 De Staat der Nederlanden, Ministerie van Volksgezondheid, Welzijn en Sport.
 *  Licensed under the EUROPEAN UNION PUBLIC LICENCE v. 1.2
 *
 *  SPDX-License-Identifier: EUPL-1.2
 */

import Combine
import Foundation

struct ExposureDataStorageKey {
    static let labConfirmationKey = CodableStorageKey<LabConfirmationKey>(name: "labConfirmationKey",
                                                                          storeType: .secure)
    static let lastUploadedRollingStartNumber = CodableStorageKey<Int32>(name: "lastUploadedRollingStartNumber",
                                                                         storeType: .secure)
    static let appManifest = CodableStorageKey<ApplicationManifest>(name: "appManifest",
                                                                    storeType: .insecure(volatile: true))
    static let appConfiguration = CodableStorageKey<ApplicationConfiguration>(name: "appConfiguration",
                                                                              storeType: .insecure(volatile: true))
    static let exposureKeySetsHolders = CodableStorageKey<[ExposureKeySetHolder]>(name: "exposureKeySetsHolders",
                                                                                  storeType: .insecure(volatile: false))
    static let lastExposureReport = CodableStorageKey<ExposureReport>(name: "exposureReport",
                                                                      storeType: .secure)
    static let lastExposureProcessingDate = CodableStorageKey<Date>(name: "lastExposureProcessingDate",
                                                                    storeType: .insecure(volatile: false))
    static let lastLocalNotificationExposureDate = CodableStorageKey<Date>(name: "lastLocalNotificationExposureDate",
                                                                           storeType: .insecure(volatile: false))
    static let exposureConfiguration = CodableStorageKey<ExposureRiskConfiguration>(name: "exposureConfiguration",
                                                                                    storeType: .insecure(volatile: false))
    static let pendingLabUploadRequests = CodableStorageKey<[PendingLabConfirmationUploadRequest]>(name: "pendingLabUploadRequests",
                                                                                                   storeType: .secure)
}

final class ExposureDataController: ExposureDataControlling {

    private var disposeBag = Set<AnyCancellable>()

    init(operationProvider: ExposureDataOperationProvider,
         storageController: StorageControlling) {
        self.operationProvider = operationProvider
        self.storageController = storageController
    }

    // MARK: - ExposureDataControlling

    // MARK: - Exposure Detection

    func fetchAndProcessExposureKeySets(exposureManager: ExposureManaging) -> AnyPublisher<(), ExposureDataError> {
        return requestApplicationConfiguration()
            .flatMap { _ in self.fetchAndStoreExposureKeySets() }
            .flatMap { self.processStoredExposureKeySets(exposureManager: exposureManager) }
            .eraseToAnyPublisher()
    }

    var lastExposure: ExposureReport? {
        return storageController.retrieveObject(identifiedBy: ExposureDataStorageKey.lastExposureReport)
    }

    var lastLocalNotificationExposureDate: Date? {
        return storageController.retrieveObject(identifiedBy: ExposureDataStorageKey.lastLocalNotificationExposureDate)
    }

    var lastSuccessfulFetchDate: Date {
        if let date = storageController.retrieveObject(identifiedBy: ExposureDataStorageKey.lastExposureProcessingDate) {
            return date
        }

        // no date has been set before - set the current date/time to prevent showing
        // a no-update warning immediately from the beginning.
        // Only when the user has not had internet for x hours after opening the app
        // a message should be shown
        let date = Date()
        storageController.store(object: date, identifiedBy: ExposureDataStorageKey.lastExposureProcessingDate, completion: { _ in })

        return date
    }

    func removeLastExposure() -> Future<(), Never> {
        return Future { promise in
            self.storageController.removeData(for: ExposureDataStorageKey.lastExposureReport) { _ in
                promise(.success(()))
            }
        }
    }

    func processStoredExposureKeySets(exposureManager: ExposureManaging) -> AnyPublisher<(), ExposureDataError> {
        return requestExposureRiskConfiguration()
            .flatMap { configuration in
                return self.operationProvider
                    .processExposureKeySetsOperation(exposureManager: exposureManager,
                                                     configuration: configuration)
                    .execute()
            }
            .eraseToAnyPublisher()
    }

    func fetchAndStoreExposureKeySets() -> AnyPublisher<(), ExposureDataError> {
        return requestApplicationManifest()
            .map { (manifest: ApplicationManifest) -> [String] in manifest.exposureKeySetsIdentifiers }
            .flatMap { exposureKeySetsIdentifiers in
                self.operationProvider
                    .requestExposureKeySetsOperation(identifiers: exposureKeySetsIdentifiers)
                    .execute()
            }
            .eraseToAnyPublisher()
    }

    // MARK: - LabFlow

    func processPendingUploadRequests() -> AnyPublisher<(), ExposureDataError> {
        let operation = operationProvider.processPendingLabConfirmationUploadRequestsOperation

        return operation.execute()
    }

    func requestLabConfirmationKey() -> AnyPublisher<LabConfirmationKey, ExposureDataError> {
        let operation = operationProvider.requestLabConfirmationKeyOperation

        return operation.execute()
    }

    func upload(diagnosisKeys: [DiagnosisKey], labConfirmationKey: LabConfirmationKey) -> AnyPublisher<(), ExposureDataError> {
        let operation = operationProvider.uploadDiagnosisKeysOperation(diagnosisKeys: diagnosisKeys,
                                                                       labConfirmationKey: labConfirmationKey)

        return operation.execute()
    }

    // MARK: - Misc

    func getMinimumiOSVersion() -> AnyPublisher<String?, ExposureDataError> {
        return requestApplicationManifest()
            .map { $0.iOSMinimumKillVersion }
            .eraseToAnyPublisher()
    }

<<<<<<< HEAD
    func updateLastLocalNotificationExposureDate(_ date: Date) {
        storageController.store(object: date, identifiedBy: ExposureDataStorageKey.lastLocalNotificationExposureDate, completion: { _ in })
=======
    func getAppStoreURL() -> AnyPublisher<String?, ExposureDataError> {
        return requestApplicationConfiguration()
            .map { $0.appStoreURL }
            .eraseToAnyPublisher()
    }

    func getMinimumVersionMessage() -> AnyPublisher<String?, ExposureDataError> {
        return requestApplicationConfiguration()
            .map { $0.minimumVersionMessage }
            .eraseToAnyPublisher()
>>>>>>> 71aa67ed
    }

    // MARK: - Private

    private func requestApplicationConfiguration() -> AnyPublisher<ApplicationConfiguration, ExposureDataError> {
        requestApplicationManifest()
            .flatMap { manifest in
                return self
                    .operationProvider
                    .requestAppConfigurationOperation(identifier: manifest.appConfigurationIdentifier)
                    .execute()
            }
            .eraseToAnyPublisher()
    }

    private func requestApplicationManifest() -> AnyPublisher<ApplicationManifest, ExposureDataError> {
        return operationProvider
            .requestManifestOperation
            .execute()
    }

    private func requestExposureRiskConfiguration() -> AnyPublisher<ExposureConfiguration, ExposureDataError> {
        return requestApplicationManifest()
            .map { (manifest: ApplicationManifest) in manifest.riskCalculationParametersIdentifier }
            .flatMap { identifier in
                self.operationProvider
                    .requestExposureConfigurationOperation(identifier: identifier)
                    .execute()
            }
            .eraseToAnyPublisher()
    }

    private let operationProvider: ExposureDataOperationProvider
    private let storageController: StorageControlling
}<|MERGE_RESOLUTION|>--- conflicted
+++ resolved
@@ -134,10 +134,6 @@
             .eraseToAnyPublisher()
     }
 
-<<<<<<< HEAD
-    func updateLastLocalNotificationExposureDate(_ date: Date) {
-        storageController.store(object: date, identifiedBy: ExposureDataStorageKey.lastLocalNotificationExposureDate, completion: { _ in })
-=======
     func getAppStoreURL() -> AnyPublisher<String?, ExposureDataError> {
         return requestApplicationConfiguration()
             .map { $0.appStoreURL }
@@ -148,7 +144,10 @@
         return requestApplicationConfiguration()
             .map { $0.minimumVersionMessage }
             .eraseToAnyPublisher()
->>>>>>> 71aa67ed
+    }
+
+    func updateLastLocalNotificationExposureDate(_ date: Date) {
+        storageController.store(object: date, identifiedBy: ExposureDataStorageKey.lastLocalNotificationExposureDate, completion: { _ in })
     }
 
     // MARK: - Private
