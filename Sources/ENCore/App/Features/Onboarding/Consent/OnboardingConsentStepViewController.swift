/*
 * Copyright (c) 2020 De Staat der Nederlanden, Ministerie van Volksgezondheid, Welzijn en Sport.
 *  Licensed under the EUROPEAN UNION PUBLIC LICENCE v. 1.2
 *
 *  SPDX-License-Identifier: EUPL-1.2
 */

import Lottie
import UIKit

/// @mockable
protocol OnboardingConsentViewControllable: ViewControllable {}

final class OnboardingConsentStepViewController: ViewController, OnboardingConsentViewControllable {

    private lazy var skipStepButton: UIBarButtonItem = {
        let button = UIBarButtonItem()
        button.target = self
        button.title = Localization.string(for: "skipStep")
        button.tintColor = self.theme.colors.primary
        button.action = #selector(skipStepButtonPressed)
        return button
    }()

    static let onboardingConsentSummaryStepsViewLeadingMargin: CGFloat = 20
    static let onboardingConsentSummaryStepsViewTrailingMargin: CGFloat = 20

    private let onboardingConsentManager: OnboardingConsentManaging

    private let consentStep: OnboardingConsentStep?

    init(onboardingConsentManager: OnboardingConsentManaging,
         listener: OnboardingConsentListener,
         theme: Theme,
         index: Int) {

        self.onboardingConsentManager = onboardingConsentManager
        self.listener = listener
        self.consentStep = self.onboardingConsentManager.getStep(index)

        super.init(theme: theme)
    }

    // MARK: - ViewController Lifecycle

    override func loadView() {
        self.view = internalView
    }

    override func viewDidLoad() {
        super.viewDidLoad()

        internalView.consentStep = consentStep
        internalView.primaryButton.addTarget(self, action: #selector(primaryButtonPressed), for: .touchUpInside)
        internalView.secondaryButton.addTarget(self, action: #selector(secondaryButtonPressed), for: .touchUpInside)

        self.skipStepButton.target = self

        setThemeNavigationBar()

        if consentStep?.hasNavigationBarSkipButton ?? false {
            setNavigationRightBarButtonItems([skipStepButton])
        }
    }

    override func viewWillAppear(_ animated: Bool) {
        super.viewWillAppear(animated)

        self.internalView.animationView.play()
    }

    override func viewWillDisappear(_ animated: Bool) {
        super.viewWillDisappear(animated)

        self.internalView.animationView.stop()
    }

    // MARK: - Functions

    @objc private func primaryButtonPressed() {
        if let consentStep = consentStep {
            switch consentStep.step {
            case .en:
                onboardingConsentManager.askEnableExposureNotifications { activeState in
                    switch activeState {
                    case .notAuthorized:
                        self.closeConsent()
                    default:
                        self.goToNextStepOrCloseConsent()
                    }
                }
            case .bluetooth:
                onboardingConsentManager.goToBluetoothSettings {
                    self.goToNextStepOrCloseConsent()
                }
            case .notifications:
                onboardingConsentManager.askNotificationsAuthorization {
                    self.goToNextStepOrCloseConsent()
                }
            }
        }
    }

    @objc private func secondaryButtonPressed() {
        if let consentStep = consentStep {
            switch consentStep.step {
            case .en:
                self.listener?.displayHelp()
            case .bluetooth, .notifications:
                self.goToNextStepOrCloseConsent()
            }
        }
    }

    private func closeConsent() {
        self.listener?.consentClose()
    }

    private func goToNextStepOrCloseConsent() {
        if let consentStep = consentStep {
            if let nextStep = onboardingConsentManager.getNextConsentStep(consentStep.step) {
                self.listener?.consentRequest(step: nextStep)
            } else {
                self.listener?.consentClose()
            }
        }
    }

    @objc func skipStepButtonPressed() {

        if let consentStep = consentStep {
            if let nextStep = onboardingConsentManager.getNextConsentStep(consentStep.step) {
                self.listener?.consentRequest(step: nextStep)
            } else {
                self.listener?.consentClose()
            }
        }
    }

    // MARK: - Private

    private weak var listener: OnboardingConsentListener?
    private lazy var internalView: OnboardingConsentView = OnboardingConsentView(theme: self.theme)
}

final class OnboardingConsentView: View {

    lazy var animationView: AnimationView = {
        let animationView = AnimationView()
        animationView.translatesAutoresizingMaskIntoConstraints = false
        animationView.isHidden = true
        animationView.loopMode = .loop
        return animationView
    }()

    private lazy var imageView: UIImageView = {
        let imageView = UIImageView()
        imageView.translatesAutoresizingMaskIntoConstraints = false
        imageView.contentMode = .scaleAspectFit
        imageView.backgroundColor = .clear
        imageView.isHidden = true
        return imageView
    }()

    private lazy var titleLabel: UILabel = {
        let label = UILabel()
        label.translatesAutoresizingMaskIntoConstraints = false
        label.numberOfLines = 0
        return label
    }()

    private lazy var contentLabel: UILabel = {
        let label = UILabel()
        label.translatesAutoresizingMaskIntoConstraints = false
        label.numberOfLines = 0
        return label
    }()

    lazy var primaryButton: Button = {
        let button = Button(theme: self.theme)
        button.translatesAutoresizingMaskIntoConstraints = false
        button.style = .primary
        return button
    }()

    lazy var secondaryButton: Button = {
        let button = Button(theme: self.theme)
        button.translatesAutoresizingMaskIntoConstraints = false
        button.style = .tertiary
        return button
    }()

    private lazy var viewsInDisplayOrder = [imageView, animationView, primaryButton, secondaryButton, titleLabel, contentLabel]

    private var consentSummaryStepsView: OnboardingConsentSummaryStepsView?

    var consentStep: OnboardingConsentStep? {
        didSet {
            updateView()
            updateViewConstraints()
        }
    }

    override func build() {
        super.build()

        viewsInDisplayOrder.forEach { addSubview($0) }
    }

    override func setupConstraints() {
        super.setupConstraints()

        var constraints = [[NSLayoutConstraint]()]

        constraints.append([
            imageView.topAnchor.constraint(equalTo: topAnchor, constant: 0),
            imageView.leadingAnchor.constraint(equalTo: leadingAnchor),
            imageView.trailingAnchor.constraint(equalTo: trailingAnchor),
            imageView.heightAnchor.constraint(equalTo: imageView.widthAnchor, multiplier: 0.83, constant: 1)
        ])
<<<<<<< HEAD
=======

        constraints.append([
            animationView.topAnchor.constraint(equalTo: topAnchor, constant: 0),
            animationView.leadingAnchor.constraint(equalTo: leadingAnchor),
            animationView.trailingAnchor.constraint(equalTo: trailingAnchor),
            animationView.heightAnchor.constraint(equalTo: imageView.widthAnchor, multiplier: 0.83, constant: 1)
        ])
>>>>>>> 7f164f4c

        constraints.append([
            primaryButton.bottomAnchor.constraint(equalTo: bottomAnchor, constant: -50),
            primaryButton.leadingAnchor.constraint(equalTo: leadingAnchor, constant: 20),
            primaryButton.trailingAnchor.constraint(equalTo: trailingAnchor, constant: -20),
            primaryButton.heightAnchor.constraint(equalToConstant: 50)
        ])

        constraints.append([
            secondaryButton.bottomAnchor.constraint(equalTo: primaryButton.topAnchor, constant: -20),
            secondaryButton.leadingAnchor.constraint(equalTo: leadingAnchor, constant: 20),
            secondaryButton.trailingAnchor.constraint(equalTo: trailingAnchor, constant: -20),
            secondaryButton.heightAnchor.constraint(equalToConstant: 50)
        ])

        for constraint in constraints { NSLayoutConstraint.activate(constraint) }
    }

    private func updateView() {

        guard let step = self.consentStep else {
            return
        }

        self.titleLabel.attributedText = step.attributedTitle
        self.contentLabel.attributedText = step.attributedContent

        self.primaryButton.title = step.primaryButtonTitle
        self.secondaryButton.title = step.secondaryButtonTitle

        if let animation = step.animation {
            self.animationView.animation = animation
            self.animationView.isHidden = false
        } else if let image = step.image {
            self.imageView.image = image
            self.imageView.isHidden = false
        }

        guard let summarySteps = step.summarySteps else {
            return
        }

        if step.hasSummarySteps {

            consentSummaryStepsView = OnboardingConsentSummaryStepsView(with: summarySteps, theme: theme)

            subviews.forEach {
                if $0 is OnboardingConsentSummaryStepView {
                    $0.removeFromSuperview()
                }
            }

            if let consentSummaryStepsView = consentSummaryStepsView {
                addSubview(consentSummaryStepsView)
            }
        }
    }

    private func updateViewConstraints() {

        guard let step = self.consentStep else { return }

        var constraints = [[NSLayoutConstraint]()]

        titleLabel.constraints.forEach { titleLabel.removeConstraint($0) }
        contentLabel.constraints.forEach { contentLabel.removeConstraint($0) }

        constraints.append([
            titleLabel.topAnchor.constraint(equalTo: step.hasImage ? imageView.bottomAnchor : topAnchor, constant: 25),
            titleLabel.leadingAnchor.constraint(equalTo: leadingAnchor, constant: 20),
            titleLabel.trailingAnchor.constraint(equalTo: trailingAnchor, constant: -20),
            titleLabel.heightAnchor.constraint(greaterThanOrEqualToConstant: 50)
        ])

        constraints.append([
            contentLabel.topAnchor.constraint(equalTo: titleLabel.bottomAnchor, constant: 20),
            contentLabel.leadingAnchor.constraint(equalTo: leadingAnchor, constant: 20),
            contentLabel.trailingAnchor.constraint(equalTo: trailingAnchor, constant: -20),
            contentLabel.heightAnchor.constraint(greaterThanOrEqualToConstant: 50)
        ])

        if let consentSummaryStepsView = consentSummaryStepsView {

            consentSummaryStepsView.constraints.forEach { consentSummaryStepsView.removeConstraint($0) }

            if step.hasSummarySteps {

                constraints.append([
                    consentSummaryStepsView.topAnchor.constraint(equalTo: contentLabel.bottomAnchor, constant: 20),
                    consentSummaryStepsView.leadingAnchor.constraint(equalTo: leadingAnchor, constant: OnboardingConsentStepViewController.onboardingConsentSummaryStepsViewLeadingMargin),
                    consentSummaryStepsView.trailingAnchor.constraint(equalTo: trailingAnchor, constant: -OnboardingConsentStepViewController.onboardingConsentSummaryStepsViewTrailingMargin),
                    consentSummaryStepsView.bottomAnchor.constraint(equalTo: secondaryButton.topAnchor, constant: -20)
                ])

                consentSummaryStepsView.setupConstraints()
            }
        }

        for constraint in constraints { NSLayoutConstraint.activate(constraint) }
    }
}<|MERGE_RESOLUTION|>--- conflicted
+++ resolved
@@ -218,8 +218,6 @@
             imageView.trailingAnchor.constraint(equalTo: trailingAnchor),
             imageView.heightAnchor.constraint(equalTo: imageView.widthAnchor, multiplier: 0.83, constant: 1)
         ])
-<<<<<<< HEAD
-=======
 
         constraints.append([
             animationView.topAnchor.constraint(equalTo: topAnchor, constant: 0),
@@ -227,7 +225,6 @@
             animationView.trailingAnchor.constraint(equalTo: trailingAnchor),
             animationView.heightAnchor.constraint(equalTo: imageView.widthAnchor, multiplier: 0.83, constant: 1)
         ])
->>>>>>> 7f164f4c
 
         constraints.append([
             primaryButton.bottomAnchor.constraint(equalTo: bottomAnchor, constant: -50),
