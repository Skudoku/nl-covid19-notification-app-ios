--- conflicted
+++ resolved
@@ -37,12 +37,9 @@
     // MARK: - Misc
 
     func getMinimumiOSVersion() -> AnyPublisher<String?, ExposureDataError>
-<<<<<<< HEAD
     func updateLastLocalNotificationExposureDate(_ date: Date)
-=======
     func getAppStoreURL() -> AnyPublisher<String?, ExposureDataError>
     func getMinimumVersionMessage() -> AnyPublisher<String?, ExposureDataError>
->>>>>>> 71aa67ed
 }
 
 protocol ExposureDataControllerBuildable {
